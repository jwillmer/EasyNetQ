--- conflicted
+++ resolved
@@ -49,19 +49,12 @@
                             logger.ErrorException(string.Empty, exception);
                         }
                     }
-<<<<<<< HEAD
-                }
-            }) { Name = "EasyNetQ consumer dispatch thread", IsBackground = configuration.UseBackgroundThreads };
-            thread.Start();
-=======
                     logger.Debug("EasyNetQ consumer dispatch thread finished");
-                })
-                { Name = "EasyNetQ consumer dispatch thread", IsBackground = configuration.UseBackgroundThreads };
+                }) { Name = "EasyNetQ consumer dispatch thread", IsBackground = configuration.UseBackgroundThreads };
 
                 thread.Start();
                 logger.Debug("EasyNetQ consumer dispatch thread started");
             }
->>>>>>> 0a39601a
         }
 
         public void QueueAction(Action action, bool surviveDisconnect = false)
@@ -79,7 +72,7 @@
 
         public void OnDisconnected()
         {
-            int count = 0;
+            var count = 0;
 
             // throw away any queued actions. RabbitMQ will redeliver any in-flight
             // messages that have not been acked when the connection is lost.
