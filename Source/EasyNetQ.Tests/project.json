{
  "version": "2.0.2-netcore0001",
  "description": "EasyNetQ.Tests",
  "title": "EasyNetQ.Tests",
  "name": "EasyNetQ.Tests",
  "buildOptions": {
    "compile": {
      "includeFiles": "..\\Version.cs"
     }
    },
   "dependencies": {
      "NUnit": "3.5.0",
      "NSubstitute": "2.0.0-rc",
      "Newtonsoft.Json": "9.0.1",
      "dotnet-test-nunit": "3.4.0-beta-3",
      "RabbitMQ.Client": "4.1.1",
      "EasyNetQ": "2.0.2-netcore0001",
      "EasyNetQ.Management.Client": "2.0.0-netcore0001",
      "EasyNetQ.Tests.Messages": "2.0.2-netcore0001"
    },

<<<<<<< HEAD
    "dependencies": {
        "NUnit": "3.5.0",
        "NSubstitute": "2.0.0-rc",
        "dotnet-test-nunit": "3.4.0-beta-3",
        "EasyNetQ": "2.0.2-netcore0001",
        "EasyNetQ.Management.Client": "2.0.0-netcore0001",
        "EasyNetQ.Tests.Messages": "2.0.2-netcore0001",
        "Newtonsoft.Json": "9.0.1",
        "RabbitMQ.Client": "4.1.1"
    },

  "testRunner": "nunit",
=======
    "testRunner": "nunit",
>>>>>>> 8b0e927c

    "frameworks": {
      "netcoreapp1.0": {
        "imports": "portable-net45+win8",
        "dependencies": {
          "Microsoft.NETCore.App": {
            "version": "1.0.0-*",
            "type": "platform"
          },
          "System.Net.Http": "4.1.0"
        }
      },
      "net451": {
        "frameworkAssemblies": {
          "System": "4.0.0.0",
          "System.Net.Http": "4.0.0.0"
        }
      }

    }
  }<|MERGE_RESOLUTION|>--- conflicted
+++ resolved
@@ -19,22 +19,7 @@
       "EasyNetQ.Tests.Messages": "2.0.2-netcore0001"
     },
 
-<<<<<<< HEAD
-    "dependencies": {
-        "NUnit": "3.5.0",
-        "NSubstitute": "2.0.0-rc",
-        "dotnet-test-nunit": "3.4.0-beta-3",
-        "EasyNetQ": "2.0.2-netcore0001",
-        "EasyNetQ.Management.Client": "2.0.0-netcore0001",
-        "EasyNetQ.Tests.Messages": "2.0.2-netcore0001",
-        "Newtonsoft.Json": "9.0.1",
-        "RabbitMQ.Client": "4.1.1"
-    },
-
-  "testRunner": "nunit",
-=======
     "testRunner": "nunit",
->>>>>>> 8b0e927c
 
     "frameworks": {
       "netcoreapp1.0": {
