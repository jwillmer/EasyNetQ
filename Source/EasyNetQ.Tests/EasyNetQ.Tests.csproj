﻿<Project Sdk="Microsoft.NET.Sdk">
  <Import Project="$([MSBuild]::GetDirectoryNameOfFileAbove($(MSBuildThisFileDirectory), build.props))\build.props" />
  <PropertyGroup>
    <Description>EasyNetQ.Tests</Description>
    <TargetFrameworks>netcoreapp1.0;net452</TargetFrameworks>
  </PropertyGroup>

  <ItemGroup>
<<<<<<< HEAD
    <Compile Include="..\Version.cs" />
    <None Include="App.config" />
=======
    <Reference Include="EasyNetQ.Management.Client, Version=0.51.2.115, Culture=neutral, processorArchitecture=MSIL">
      <HintPath>..\packages\EasyNetQ.Management.Client.0.51.2.115\lib\net40\EasyNetQ.Management.Client.dll</HintPath>
      <Private>True</Private>
    </Reference>
    <Reference Include="Newtonsoft.Json, Version=8.0.0.0, Culture=neutral, PublicKeyToken=30ad4fe6b2a6aeed, processorArchitecture=MSIL">
      <HintPath>..\packages\Newtonsoft.Json.8.0.2\lib\net45\Newtonsoft.Json.dll</HintPath>
      <Private>True</Private>
    </Reference>
    <Reference Include="nunit.framework, Version=2.6.3.13283, Culture=neutral, PublicKeyToken=96d09a1eb7f44a77, processorArchitecture=MSIL">
      <HintPath>..\packages\NUnit.2.6.3\lib\nunit.framework.dll</HintPath>
      <Private>True</Private>
    </Reference>
    <Reference Include="RabbitMQ.Client, Version=3.6.0.0, Culture=neutral, PublicKeyToken=89e7d7c5feba84ce, processorArchitecture=MSIL">
      <HintPath>..\packages\RabbitMQ.Client.3.6.0\lib\net45\RabbitMQ.Client.dll</HintPath>
      <Private>True</Private>
    </Reference>
    <Reference Include="Rhino.Mocks, Version=3.6.0.0, Culture=neutral, PublicKeyToken=0b3305902db7183f, processorArchitecture=MSIL">
      <HintPath>..\packages\RhinoMocks.3.6.1\lib\net\Rhino.Mocks.dll</HintPath>
      <Private>True</Private>
    </Reference>
    <Reference Include="System" />
    <Reference Include="System.Core" />
>>>>>>> 3a5f7327
  </ItemGroup>

  <ItemGroup>
    <ProjectReference Include="..\EasyNetQ\EasyNetQ.csproj" />
    <ProjectReference Include="..\EasyNetQ.Tests.Common\EasyNetQ.Tests.Common.csproj" />
  </ItemGroup>

  <ItemGroup>
    <PackageReference Include="Microsoft.NET.Test.Sdk" Version="15.3.0-preview-20170601-03" />
    <PackageReference Include="EasyNetQ.Management.Client" Version="2.0.0-netcore0001" />
    <PackageReference Include="GitVersionTask" Version="4.0.0-beta0012">
      <PrivateAssets>all</PrivateAssets>
    </PackageReference>
    <PackageReference Include="Newtonsoft.Json" Version="10.0.2" />
    <PackageReference Include="NSubstitute" Version="2.0.3" />
    <PackageReference Include="RabbitMQ.Client" Version="4.1.3" />
    <PackageReference Include="System.ComponentModel.TypeConverter" Version="4.3.0" />
    <PackageReference Include="xunit" Version="2.3.0-beta3-build3705" />
    <PackageReference Include="xunit.runner.visualstudio" Version="2.3.0-beta3-build3705" />
    <DotNetCliToolReference Include="dotnet-xunit" Version="2.3.0-beta3-build3705" />
  </ItemGroup>

  <ItemGroup Condition=" '$(TargetFramework)' == 'netcoreapp1.0' ">
    <PackageReference Include="System.Net.Http" Version="4.3.0" />
  </ItemGroup>

  <ItemGroup Condition=" '$(TargetFramework)' == 'net452' ">
    <Reference Include="System" />
    <Reference Include="System.Net.Http" />
    <Reference Include="Microsoft.CSharp" />
  </ItemGroup>

  <ItemGroup>
    <Service Include="{82a7f48d-3b50-4b1e-b82e-3ada8210c358}" />
  </ItemGroup>

</Project><|MERGE_RESOLUTION|>--- conflicted
+++ resolved
@@ -6,10 +6,8 @@
   </PropertyGroup>
 
   <ItemGroup>
-<<<<<<< HEAD
     <Compile Include="..\Version.cs" />
     <None Include="App.config" />
-=======
     <Reference Include="EasyNetQ.Management.Client, Version=0.51.2.115, Culture=neutral, processorArchitecture=MSIL">
       <HintPath>..\packages\EasyNetQ.Management.Client.0.51.2.115\lib\net40\EasyNetQ.Management.Client.dll</HintPath>
       <Private>True</Private>
@@ -32,7 +30,6 @@
     </Reference>
     <Reference Include="System" />
     <Reference Include="System.Core" />
->>>>>>> 3a5f7327
   </ItemGroup>
 
   <ItemGroup>
