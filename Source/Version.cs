﻿using System;
using System.Reflection;

// EasyNetQ version number: <major>.<minor>.<non-breaking-feature>.<build>
[assembly: AssemblyVersion("0.40.6.0")]
[assembly: CLSCompliant(true)]

// Note: until version 1.0 expect breaking changes on 0.X versions.

<<<<<<< HEAD
// 0.41.0.0 Dynamic removal 
=======
// 0.40.6.0 Added parameter to set the 'x-dead-letter-routing-key' argument when declaring a queue.
// 0.40.5.0 Preconditions will check for blank argument name / exception message only when needed
>>>>>>> 7980a38f
// 0.40.4.0 Bug fix of Rpc
// 0.40.3.0 Upgrade to RabbitMQ.Client 3.4.3
// 0.40.2.0 ReflectionHelpers improvement
// 0.40.1.0 Fix concurrent bugs in DefaultServiceProvider
// 0.40.0.0 Exclusive Consumer
// 0.39.6.0 Fix enable recreating of exchangeTask if it is faulted
// 0.39.5.0 Fix concurrent bugs in EventBus
// 0.39.4.0 ConsumerDispatcher's dispatching thread shall not die due to single action failure.
// 0.39.3.0 SendAsync should return Task
// 0.39.2.0 Removed Immutable Packages and replaced IEventBus.cs with previous version to prevent cs1685 compiler warnings
// 0.39.1.0 Fix multiple queue's creation. Bug fix
// 0.39.0.0 Added SendAsync
// 0.38.2.0 RandomHostSelectionStrategy is default hosts selection strategy
// 0.38.1.0 Configuration of rpc timeout  
// 0.38.0.0 ILMerging to remove the potentially conflicting dependency on System.Collections.Immutable.Net40 from the NuGet
// 0.37.3.0 Remove POCO interfaces IConnectionConfiguration and IHostConfiguration
// 0.37.2.0 Upgrade to RabbitMQ.Client 3.4.0
// 0.37.1.0 AutoSubscriber Subscribe and SubscribeAsync support loading consumers from an array of types
// 0.37.0.0 Added MessageCount method to AdvancedBus
// 0.36.5.0 Make DefaultConsumerErrorStrategy thread-safe
// 0.36.4.0 Fixed EasyNetQ.nuspec by adding the dependency on System.Collections.Immutable.Net40
// 0.36.3.0 PublishedMessageEvent, DeliveredMessageEvent
// 0.36.2.0 Fixed threading issue in EventBus
// 0.36.1.0 Updated Json.Net to the latest version
// 0.36.0.0 Support for blocked connection notifications
// 0.35.5.0 Basic implementation of produce-consumer interception
// 0.35.4.0 Future publish refactor: introduced IScheduler interface.
// 0.35.3.0 Infinite timeout. (set timeout to 0)
// 0.35.2.0 Attributes caching + Exception handling around responder function, to avoid timeout on the client when the exception is thrown before the task is returned.
// 0.35.1.0 Configure request for ManagementClient
// 0.35.0.0 Use ILRepack to internally merge Newtonsoft.Json
// 0.34.0.0 basic.get added to advanced bus: IAdvancedBus.Get<T>(IQueue queue)
// 0.33.2.0 x-expires now can be configured while subscribe, using the fluent interface method x => x.WithExpires(int)
// 0.33.1.0 NinjectAdapter cannot handle first-to-register behavior, Ninject cannot handle registration of Func<>. Added ICorrelationIdGenerationStrategy, and DefaultCorrelationIdGenerationStrategy.
// 0.33.0.0 x-cancel-on-ha-failover is now false by default and can be configured with the cancelOnHaFailover connection string value and with the fluent interface method WithCancelOnHaFailover. If you set on connection string, it can't be overridden by the fluent method, instead if you leave it disabled from connection string, you can manage the behavior per consumer with the fluent interface. Possible breaking change for whom they was expecting a consumer shutdown after a cluster HA fail-over, now the consumer will be redeclared and continue to consume.
// 0.32.3.0 RabbitMQ.Client version 3.3.2
// 0.32.2.0 Updated JSON.Net to the latest version
// 0.32.1.0 Add support for message versioning
// 0.32.0.0 Handle Consumer Task Cancellation
// 0.31.1.0 Added QueueAttribute for controling queue / exchange names.
// 0.31.0.0 Added FuturePublish based on deadlettering.
// 0.30.2.0 Upgrade to RabbitMQ.Client 3.3.0
// 0.30.1.0 Added FuturePublishAsync
// 0.30.0.0 Added CancelFuturePublish functionality
// 0.29.0.0 Support returned immediate/mandatory messages
// 0.28.5.0 Added ChangeUserPassword method to the Management Client. Added the 'policymaker' to the allowed user tags.
// 0.28.4.0 Support for queue name that contains plus char (+) when using Management Client.
// 0.28.3.0 RabbitMQ.Client version 3.2.4
// 0.28.1.0 Made Send method respect the PersistentMessages configuration option
// 0.28.0.0 Consumer priority
// 0.27.5.0 Fixed PersistentChannel issue where model invalid after exception thrown. Bug fix.
// 0.27.4.0 Fixed broken non-connection string RabbitHutch.Create method
// 0.27.3.0 Can set product/platfrom info (that displays in Management UI) in connection string
// 0.27.2.0 Client information now displayed in Management UI Connections list
// 0.27.1.0 CLS-Compliant
// 0.27.0.0 RabbitMQ.Client version 3.2.1
// 0.26.7.0 Type name size checking (pending a better strategy for creating AMQP object names)
// 0.26.6.0 Better bounds checking on basic properties
// 0.26.5.0 Added non-generic publish methods
// 0.26.4.0 IConsumerErrorStrategy interface change.
// 0.26.3.0 Added persistentMessages configuration option.
// 0.26.2.0 Fixed failed reconection issue. Bug fix.
// 0.26.1.0 New policy definitions: alternate-exchange, dead-letter-exchange, dead-letter-routing-key, message-ttl, expires, max-length. Add nullability on HaMode and HaSyncMode, to let add a policy without them.
// 0.26.0.0 Request now throws exception if the responder throws on server. Requests will not timeout anymore on responder exception.
// 0.25.4.0 Exchange declare accepts alternate-exchange parameter
// 0.25.3.0 StructureMap and Windsor Container implementations
// 0.25.2.0 Can cancel Respond.
// 0.25.1.0 Autosubscriber explict interface implementation bug fix.
// 0.25.0.0 SetContainerFactory on RabbitHutch, allows replacement of EasyNetQ's internal IoC container
// 0.24.0.0 Non-Generic extension methods. Includes change to ISubscriptionConfiguration (removing generic type argument)
// 0.23.0.0 ErrorExchangeNameConvention now takes a MessageReceivedInfo argument
// 0.22.1.0 Fixed problem when executing channel actions on a non-open connection
// 0.22.0.0 Send-Receive pattern fixed.
// 0.21.0.0 Send-Receive pattern DO NOT USE THIS VERSION
// 0.20.0.0 Mutiple handlers per consumer
// 0.19.0.0 Consumer cancellation
// 0.18.1.0 JsonSerializerSettings not passed when using TypeNameSerializer
// 0.18.0.0 Publish/Subscribe polymorphism. Exchange/Queue naming conventions changed.
// 0.17.0.0 Request synchronous. Removed callback API.
// 0.16.0.0 Added DispatchAsync method to IAutoSubscriberMessageDispatcher
// 0.15.3.0 Handle multiple=true on publisher confirm ack.
// 0.15.2.0 Internal event bus
// 0.15.1.0 PublishExchangeDeclareStrategy. Only one declare now rather than once per publish.
// 0.15.0.0 Removed IPublishChannel and IAdvancedPublishChannel API. Publish now back on IBus.
// 0.14.5.0 Upgrade to RabbitMQ.Client 3.1.5
// 0.14.4.0 Consumer dispatcher queue cleared after connection lost.
// 0.14.3.0 IConsumerErrorStrategy not being disposed fix
// 0.14.2.0 MessageProperties serialization fix
// 0.14.1.0 Fixed missing properties in error message
// 0.14.0.0 Big internal consumer rewrite
// 0.13.0.0 AutoSubscriber moved to EasyNetQ.AutoSubscribe namespace.
// 0.12.4.0 Factored ConsumerDispatcher out of QueueingConsumerFactory.
// 0.12.3.0 Upgrade to RabbitMQ.Client 3.1.1
// 0.12.2.0 Requested Heartbeat on by default
// 0.12.1.0 Factored declares out of AdvancedBus publish and consume.
// 0.11.1.0 New plugable validation strategy (IMessageValidationStrategy)
// 0.11.0.0 Exchange durability can be configured
// 0.10.1.0 EasyNetQ.Trace
// 0.10.0.0 John-Mark Newton's RequestAsync API change
// 0.9.2.0  C# style property names on Management.Client
// 0.9.1.0  Upgrade to RabbitMQ.Client 3.0.0.0
// 0.9.0.0  Management
// 0.8.4.0  Better client information sent to RabbitMQ
// 0.8.3.0  ConsumerErrorStrategy ack strategy
// 0.8.2.0  Publisher confirms
// 0.8.1.0  Prefetch count can be configured with the prefetchcount connection string value.
// 0.8.0.0  Fluent publisher & subscriber configuration. Breaking change to IBus and IPublishChannel.
// 0.7.2.0  Cluster support
// 0.7.1.0  Daniel Wertheim's AutoSubscriber
// 0.7.0.0  Added IServiceProvider to make it easy to plug in your own dependencies. Some breaking changes to RabbitHutch
// 0.6.3.0  Consumer Queue now uses BCL BlockingCollection.
// 0.6.2.0  New model cleanup strategy based on consumer tracking
// 0.6.1.0  Removed InMemoryBus, Removed concrete class dependencies from FuturePublish.
// 0.6      Introduced IAdvancedBus, refactored IBus
// 0.5      Added IPublishChannel and moved Publish and Request to it from IBus
// 0.4      Topic based routing
// 0.3      Upgrade to RabbitMQ.Client 2.8.1.0
// 0.2      Upgrade to RabbitMQ.Client 2.7.0.0
// 0.1      Initial<|MERGE_RESOLUTION|>--- conflicted
+++ resolved
@@ -2,17 +2,14 @@
 using System.Reflection;
 
 // EasyNetQ version number: <major>.<minor>.<non-breaking-feature>.<build>
-[assembly: AssemblyVersion("0.40.6.0")]
+[assembly: AssemblyVersion("0.41.0.0")]
 [assembly: CLSCompliant(true)]
 
 // Note: until version 1.0 expect breaking changes on 0.X versions.
 
-<<<<<<< HEAD
 // 0.41.0.0 Dynamic removal 
-=======
 // 0.40.6.0 Added parameter to set the 'x-dead-letter-routing-key' argument when declaring a queue.
 // 0.40.5.0 Preconditions will check for blank argument name / exception message only when needed
->>>>>>> 7980a38f
 // 0.40.4.0 Bug fix of Rpc
 // 0.40.3.0 Upgrade to RabbitMQ.Client 3.4.3
 // 0.40.2.0 ReflectionHelpers improvement
