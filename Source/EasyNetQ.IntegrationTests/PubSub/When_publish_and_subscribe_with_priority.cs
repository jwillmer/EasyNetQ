﻿using System;
using System.Linq;
using System.Threading;
using System.Threading.Tasks;
using EasyNetQ.IntegrationTests.Utils;
using FluentAssertions;
using Xunit;

namespace EasyNetQ.IntegrationTests.PubSub
{
    [Collection("RabbitMQ")]
    public class When_publish_and_subscribe_with_priority : IDisposable
    {
        public When_publish_and_subscribe_with_priority(RabbitMQFixture fixture)
        {
            bus = RabbitHutch.CreateBus($"host={fixture.Host};prefetchCount=1;timeout=-1");
        }

        public void Dispose()
        {
            bus.Dispose();
        }

        private const byte LowPriority = 1;
        private const byte HighPriority = 2;
        private const int MessagesCount = 10;

        private readonly IBus bus;

        [Fact]
        public async Task Test()
        {
            using var cts = new CancellationTokenSource(TimeSpan.FromSeconds(5));

            var messagesSink = new MessagesSink(MessagesCount * 2);
            var highPriorityMessages = MessagesFactories.Create(MessagesCount);
            var lowPriorityMessages = MessagesFactories.Create(MessagesCount, MessagesCount);

            var subscriptionId = Guid.NewGuid().ToString();
            using (
                await bus.PubSub.SubscribeAsync<Message>(
                    subscriptionId, messagesSink.Receive, x => x.WithMaxPriority(2), cts.Token
                )
            )
            {
            }

            await bus.PubSub.PublishBatchAsync(
                lowPriorityMessages, x => x.WithPriority(LowPriority), cts.Token
<<<<<<< HEAD
            ).ConfigureAwait(false);
=======
            );
>>>>>>> 3b0023af
            await bus.PubSub.PublishBatchAsync(
                highPriorityMessages, x => x.WithPriority(HighPriority), cts.Token
            );

            using (
                await bus.PubSub.SubscribeAsync<Message>(
                    subscriptionId, messagesSink.Receive, x => x.WithMaxPriority(2), cts.Token
                )
            )
            {
                await messagesSink.WaitAllReceivedAsync(cts.Token);

                messagesSink.ReceivedMessages.Should().Equal(highPriorityMessages.Concat(lowPriorityMessages));
            }
        }
    }
}<|MERGE_RESOLUTION|>--- conflicted
+++ resolved
@@ -47,11 +47,7 @@
 
             await bus.PubSub.PublishBatchAsync(
                 lowPriorityMessages, x => x.WithPriority(LowPriority), cts.Token
-<<<<<<< HEAD
-            ).ConfigureAwait(false);
-=======
             );
->>>>>>> 3b0023af
             await bus.PubSub.PublishBatchAsync(
                 highPriorityMessages, x => x.WithPriority(HighPriority), cts.Token
             );
