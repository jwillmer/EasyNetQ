--- conflicted
+++ resolved
@@ -6,11 +6,8 @@
 [assembly: CLSCompliant(true)]
 
 // Note: until version 1.0 expect breaking changes on 0.X versions.
-<<<<<<< HEAD
-// 0.50.5.0 Allow specifying the maximum size of the message queue when it is being declared
-=======
+// 0.50.6.0 Allow specifying the maximum size of the message queue when it is being declared
 // 0.50.5.0 Fix assigning of AMQP connection in to ConnectionConfiguration to be idempotent.
->>>>>>> 8df7bf2b
 // 0.50.4.0 Queue max priority now uses int instead of byte.
 // 0.50.3.0 Bug fix, Polymorphic request-response did not work with polymorphic response types
 // 0.50.2.0 Updated RabbitMQ client to 3.5.4 and Json.NET to 7.0.1
