﻿namespace EasyNetQ.ConnectionString
{
    /// <summary>
    ///     Allows to create ConnectionConfiguration from string
    /// </summary>
    public interface IConnectionStringParser
    {
        /// <summary>
        ///     Parses a connection string to a ConnectionConfiguration
        /// </summary>
        /// <param name="connectionString">The connection string</param>
        /// <returns>Parsed ConnectionConfiguration</returns>
        ConnectionConfiguration Parse(string connectionString);
    }
<<<<<<< HEAD

    /// <inheritdoc />
    public class ConnectionStringParser : IConnectionStringParser
    {
        /// <inheritdoc />
        public ConnectionConfiguration Parse(string connectionString)
        {
            try
            {
                var updater = ConnectionStringGrammar.ParseConnectionString(connectionString);
                var configuration = updater.Aggregate(new ConnectionConfiguration(),
                    (current, updateFunction) => updateFunction(current));
                configuration.SetDefaultProperties();
                return configuration;
            }
            catch (ParseException parseException)
            {
                throw new EasyNetQException("Connection String {0}", parseException.Message);
            }
        }
    }
=======
>>>>>>> 3b0023af
}<|MERGE_RESOLUTION|>--- conflicted
+++ resolved
@@ -12,28 +12,4 @@
         /// <returns>Parsed ConnectionConfiguration</returns>
         ConnectionConfiguration Parse(string connectionString);
     }
-<<<<<<< HEAD
-
-    /// <inheritdoc />
-    public class ConnectionStringParser : IConnectionStringParser
-    {
-        /// <inheritdoc />
-        public ConnectionConfiguration Parse(string connectionString)
-        {
-            try
-            {
-                var updater = ConnectionStringGrammar.ParseConnectionString(connectionString);
-                var configuration = updater.Aggregate(new ConnectionConfiguration(),
-                    (current, updateFunction) => updateFunction(current));
-                configuration.SetDefaultProperties();
-                return configuration;
-            }
-            catch (ParseException parseException)
-            {
-                throw new EasyNetQException("Connection String {0}", parseException.Message);
-            }
-        }
-    }
-=======
->>>>>>> 3b0023af
 }