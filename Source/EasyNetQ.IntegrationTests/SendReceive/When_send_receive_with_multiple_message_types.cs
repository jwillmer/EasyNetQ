using System;
using System.Threading;
using System.Threading.Tasks;
using EasyNetQ.IntegrationTests.Utils;
using FluentAssertions;
using Xunit;

namespace EasyNetQ.IntegrationTests.SendReceive
{
    [Collection("RabbitMQ")]
    public class When_send_receive_multiple_message_types : IDisposable
    {
        public When_send_receive_multiple_message_types(RabbitMQFixture fixture)
        {
            bus = RabbitHutch.CreateBus($"host={fixture.Host};prefetchCount=1;timeout=-1");
        }

        public void Dispose()
        {
            bus.Dispose();
        }

        private const int MessagesCount = 10;

        private readonly IBus bus;

        [Fact]
        public async Task Test()
        {
            using var cts = new CancellationTokenSource(TimeSpan.FromSeconds(5));

            var queue = Guid.NewGuid().ToString();
            var bunniesSink = new MessagesSink(MessagesCount);
            var rabbitsSink = new MessagesSink(MessagesCount);
            var bunnies = MessagesFactories.Create(MessagesCount, i => new BunnyMessage(i));
            var rabbits = MessagesFactories.Create(MessagesCount, i => new RabbitMessage(i));
            using (
                await bus.SendReceive.ReceiveAsync(
                    queue,
                    x => x.Add<BunnyMessage>(bunniesSink.Receive).Add<RabbitMessage>(rabbitsSink.Receive),
                    cts.Token
                )
            )
            {
<<<<<<< HEAD
                await bus.SendReceive.SendBatchAsync(queue, bunnies, cts.Token).ConfigureAwait(false);
                await bus.SendReceive.SendBatchAsync(queue, rabbits, cts.Token).ConfigureAwait(false);
=======
                await bus.SendReceive.SendBatchAsync(queue, bunnies, cts.Token);
                await bus.SendReceive.SendBatchAsync(queue, rabbits, cts.Token);
>>>>>>> 3b0023af

                await Task.WhenAll(
                    bunniesSink.WaitAllReceivedAsync(cts.Token),
                    rabbitsSink.WaitAllReceivedAsync(cts.Token)
                );

                bunniesSink.ReceivedMessages.Should().Equal(bunnies);
                rabbitsSink.ReceivedMessages.Should().Equal(rabbits);
            }
        }
    }
}<|MERGE_RESOLUTION|>--- conflicted
+++ resolved
@@ -42,13 +42,8 @@
                 )
             )
             {
-<<<<<<< HEAD
-                await bus.SendReceive.SendBatchAsync(queue, bunnies, cts.Token).ConfigureAwait(false);
-                await bus.SendReceive.SendBatchAsync(queue, rabbits, cts.Token).ConfigureAwait(false);
-=======
                 await bus.SendReceive.SendBatchAsync(queue, bunnies, cts.Token);
                 await bus.SendReceive.SendBatchAsync(queue, rabbits, cts.Token);
->>>>>>> 3b0023af
 
                 await Task.WhenAll(
                     bunniesSink.WaitAllReceivedAsync(cts.Token),
