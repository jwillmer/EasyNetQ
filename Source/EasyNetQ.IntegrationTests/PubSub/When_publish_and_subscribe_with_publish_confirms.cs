﻿using System;
using System.Threading;
using System.Threading.Tasks;
using EasyNetQ.IntegrationTests.Utils;
using FluentAssertions;
using Xunit;

namespace EasyNetQ.IntegrationTests.PubSub
{
    [Collection("RabbitMQ")]
    public class When_publish_and_subscribe_with_publish_confirms : IDisposable
    {
        public When_publish_and_subscribe_with_publish_confirms(RabbitMQFixture fixture)
        {
            bus = RabbitHutch.CreateBus($"host={fixture.Host};prefetchCount=1;publisherConfirms=True;timeout=5");
        }

        public void Dispose()
        {
            bus.Dispose();
        }

        private const int MessagesCount = 10;

        private readonly IBus bus;

        [Fact]
        public async Task Test()
        {
            using var cts = new CancellationTokenSource(TimeSpan.FromSeconds(5));

            var subscriptionId = Guid.NewGuid().ToString();

            var messagesSink = new MessagesSink(MessagesCount);
            var messages = MessagesFactories.Create(MessagesCount);

            using (await bus.PubSub.SubscribeAsync<Message>(subscriptionId, messagesSink.Receive, timeoutCts.Token))
            {
<<<<<<< HEAD
                await bus.PubSub.PublishBatchAsync(messages, timeoutCts.Token).ConfigureAwait(false);
=======
                await bus.PublishBatchAsync(messages, cts.Token).ConfigureAwait(false);
>>>>>>> 12ef2ceb

                await messagesSink.WaitAllReceivedAsync(cts.Token).ConfigureAwait(false);
                messagesSink.ReceivedMessages.Should().Equal(messages);
            }
        }
    }
}<|MERGE_RESOLUTION|>--- conflicted
+++ resolved
@@ -34,13 +34,9 @@
             var messagesSink = new MessagesSink(MessagesCount);
             var messages = MessagesFactories.Create(MessagesCount);
 
-            using (await bus.PubSub.SubscribeAsync<Message>(subscriptionId, messagesSink.Receive, timeoutCts.Token))
+            using (await bus.PubSub.SubscribeAsync<Message>(subscriptionId, messagesSink.Receive, cts.Token))
             {
-<<<<<<< HEAD
-                await bus.PubSub.PublishBatchAsync(messages, timeoutCts.Token).ConfigureAwait(false);
-=======
-                await bus.PublishBatchAsync(messages, cts.Token).ConfigureAwait(false);
->>>>>>> 12ef2ceb
+                await bus.PubSub.PublishBatchAsync(messages, cts.Token).ConfigureAwait(false);
 
                 await messagesSink.WaitAllReceivedAsync(cts.Token).ConfigureAwait(false);
                 messagesSink.ReceivedMessages.Should().Equal(messages);
