--- conflicted
+++ resolved
@@ -39,7 +39,7 @@
                     Guid.NewGuid().ToString(),
                     firstConsumerMessagesSink.Receive,
                     x => x.AsExclusive(),
-                    timeoutCts.Token
+                    cts.Token
                 )
             )
             {
@@ -51,15 +51,11 @@
                         Guid.NewGuid().ToString(),
                         secondConsumerMessagesSink.Receive,
                         x => x.AsExclusive(),
-                        timeoutCts.Token
+                        cts.Token
                     )
                 )
                 {
-<<<<<<< HEAD
-                    await bus.PubSub.PublishBatchAsync(messages, timeoutCts.Token).ConfigureAwait(false);
-=======
-                    await bus.PublishBatchAsync(messages, cts.Token).ConfigureAwait(false);
->>>>>>> 12ef2ceb
+                    await bus.PubSub.PublishBatchAsync(messages, cts.Token).ConfigureAwait(false);
 
                     await Task.WhenAll(
                         firstConsumerMessagesSink.WaitAllReceivedAsync(cts.Token),
