﻿using System;
<<<<<<< HEAD
using System.Threading;
#if NETFX
using System.Diagnostics;
using System.Reflection;
using System.Reflection.Emit;
#endif
=======
>>>>>>> 95919962
using System.Threading.Tasks;

namespace EasyNetQ.Internals
{
    public static class TaskHelpers
    {
<<<<<<< HEAD
#if NETFX && !NET46
        /// <summary>
        ///     We want to prevent callers hijacking the reader thread; this is a bit nasty, but works;
        ///     see http://stackoverflow.com/a/22588431/23354 for more information; a huge
        ///     thanks to Eli Arbel for spotting this (even though it is pure evil; it is *my kind of evil*)
        /// </summary>
        private static readonly Func<Task, bool> IsSyncSafe;

        static TaskHelpers()
        {
            try
            {
                var taskType = typeof(Task);
                var continuationField = taskType.GetField("m_continuationObject", BindingFlags.Instance | BindingFlags.NonPublic);
                var safeScenario = taskType.GetNestedType("SetOnInvokeMres", BindingFlags.NonPublic);
                if (continuationField != null && continuationField.FieldType == typeof(object) && safeScenario != null)
                {
                    var method = new DynamicMethod("IsSyncSafe", typeof(bool), new[] { typeof(Task) }, typeof(Task), true);
                    var il = method.GetILGenerator();
                    //var hasContinuation = il.DefineLabel();
                    il.Emit(OpCodes.Ldarg_0);
                    il.Emit(OpCodes.Ldfld, continuationField);
                    Label nonNull = il.DefineLabel(), goodReturn = il.DefineLabel();
                    // check if null
                    il.Emit(OpCodes.Brtrue_S, nonNull);
                    il.MarkLabel(goodReturn);
                    il.Emit(OpCodes.Ldc_I4_1);
                    il.Emit(OpCodes.Ret);

                    // check if is a SetOnInvokeMres - if so, we're OK
                    il.MarkLabel(nonNull);
                    il.Emit(OpCodes.Ldarg_0);
                    il.Emit(OpCodes.Ldfld, continuationField);
                    il.Emit(OpCodes.Isinst, safeScenario);
                    il.Emit(OpCodes.Brtrue_S, goodReturn);

                    il.Emit(OpCodes.Ldc_I4_0);
                    il.Emit(OpCodes.Ret);

                    IsSyncSafe = (Func<Task, bool>)method.CreateDelegate(typeof(Func<Task, bool>));

                    // and test them (check for an exception etc)
                    var tcs = new TaskCompletionSource<int>();
                    var expectTrue = IsSyncSafe(tcs.Task);
                    tcs.Task.ContinueWith(delegate { });
                    var expectFalse = IsSyncSafe(tcs.Task);
                    tcs.SetResult(0);
                    if (!expectTrue || expectFalse)
                    {
                        Debug.WriteLine("IsSyncSafe reported incorrectly!");
                        Trace.WriteLine("IsSyncSafe reported incorrectly!");
                        // revert to not trusting /them
                        IsSyncSafe = null;
                    }
                }
            }
            catch (Exception ex)
            {
                Debug.WriteLine(ex.Message);
                Trace.WriteLine(ex.Message);
                IsSyncSafe = null;
            }
            if (IsSyncSafe == null)
                IsSyncSafe = t => false; // assume: not
        }
#endif
        public static Func<T1, CancellationToken, Task<T2>> FromFunc<T1, T2>(Func<T1, CancellationToken, T2> func)
        {
            return (x, c) =>
            {
                var tcs = new TaskCompletionSource<T2>();
                try
                {
                    var result = func(x, c);
                    tcs.SetResult(result);
                }
                catch (OperationCanceledException)
                {
                    tcs.SetCanceled();
                }
                catch (Exception exception)
                {
                    tcs.SetException(exception);
                }
                return tcs.Task;
            };
        }
        
        public static Func<T1, T2, T3, CancellationToken, Task> FromAction<T1, T2, T3>(Action<T1, T2, T3, CancellationToken> action)
        {
            return (x, y, z, c) =>
            {
                var tcs = new TaskCompletionSource<object>();
                try
                {
                    action(x, y, z, c);
                    tcs.SetResult(null);
                }
                catch (OperationCanceledException)
                {
                    tcs.SetCanceled();
                }
                catch (Exception exception)
                {
                    tcs.SetException(exception);
                }
                return tcs.Task;
            };
        }
        
        public static Func<T1, T2, CancellationToken, Task> FromAction<T1, T2>(Action<T1, T2, CancellationToken> action)
        {
            return (x, y, c) =>
            {
                var tcs = new TaskCompletionSource<object>();
                try
                {
                    action(x, y, c);
                    tcs.SetResult(null);
                }
                catch (OperationCanceledException)
                {
                    tcs.SetCanceled();
                }
                catch (Exception exception)
                {
                    tcs.SetException(exception);
                }
                return tcs.Task;
            };
        }
        
        public static Func<T1, CancellationToken, Task> FromAction<T1>(Action<T1, CancellationToken> action)
        {
            return (x, c) =>
            {
                var tcs = new TaskCompletionSource<object>();
                try
                {
                    action(x, c);
                    tcs.SetResult(null);
                }
                catch (OperationCanceledException)
                {
                    tcs.SetCanceled();
                }
                catch (Exception exception)
                {
                    tcs.SetException(exception);
                }
                return tcs.Task;
            };
        }
        
        public static Task FromCancelled()
        {
            var tcs = new TaskCompletionSource<object>();
            tcs.SetCanceled();
            return tcs.Task;
        }
        
        public static Task<T> FromCancelled<T>()
        {
            var tcs = new TaskCompletionSource<T>();
            tcs.SetCanceled();
            return tcs.Task;
        }
        
        public static Task FromException(Exception exception)
        {
            var tcs = new TaskCompletionSource<object>();
            tcs.SetException(exception);
            return tcs.Task;
        }
        
        public static Task<T> FromException<T>(Exception exception)
        {
            var tcs = new TaskCompletionSource<T>();
            tcs.SetException(exception);
            return tcs.Task;
        }

        public static Task<T> FromResult<T>(T result)
        {
            var tcs = new TaskCompletionSource<T>();
            tcs.SetResult(result);
            return tcs.Task;
        }

        public static Task Completed { get; } = FromResult<object>(null);

        public static TaskCompletionSource<T> CreateTcs<T>()
        {
#if NETFX && !NET46
            return new TaskCompletionSource<T>();
#else
            return new TaskCompletionSource<T>(TaskCreationOptions.RunContinuationsAsynchronously);
#endif
        }

        public static void TrySetResultAsynchronously<T>(this TaskCompletionSource<T> source, T result)
        {
#if NETFX && !NET46
            if (IsSyncSafe(source.Task))
#else
            if ((source.Task.CreationOptions & TaskCreationOptions.RunContinuationsAsynchronously) == TaskCreationOptions.RunContinuationsAsynchronously)
#endif
            {
                source.TrySetResult(result);
            }
            else
            {
                Task.Run(() => source.TrySetResult(result));
            }
        }

        public static void TrySetCanceledAsynchronously<T>(this TaskCompletionSource<T> source)
        {
#if NETFX && !NET46
            if (IsSyncSafe(source.Task))
#else
            if ((source.Task.CreationOptions & TaskCreationOptions.RunContinuationsAsynchronously) == TaskCreationOptions.RunContinuationsAsynchronously)
#endif
            {
                source.TrySetCanceled();
            }
            else
            {
                Task.Run(() => source.TrySetCanceled());
            }
        }

        public static void TrySetExceptionAsynchronously<T>(this TaskCompletionSource<T> source, Exception exception)
        {
#if NETFX && !NET46
            if (IsSyncSafe(source.Task))
#else
            if ((source.Task.CreationOptions & TaskCreationOptions.RunContinuationsAsynchronously) == TaskCreationOptions.RunContinuationsAsynchronously)
#endif
            {
                source.TrySetException(exception);
            }
            else
            {
                Task.Run(() => source.TrySetException(exception));
=======
        public static Task ExecuteSynchronously(Action action)
        {
            try
            {
                action();
                return Task.CompletedTask;
            }
            catch (Exception e)
            {
                return Task.FromException(e);
>>>>>>> 95919962
            }
        }
    }
}<|MERGE_RESOLUTION|>--- conflicted
+++ resolved
@@ -1,86 +1,11 @@
 ﻿using System;
-<<<<<<< HEAD
 using System.Threading;
-#if NETFX
-using System.Diagnostics;
-using System.Reflection;
-using System.Reflection.Emit;
-#endif
-=======
->>>>>>> 95919962
 using System.Threading.Tasks;
 
 namespace EasyNetQ.Internals
 {
     public static class TaskHelpers
     {
-<<<<<<< HEAD
-#if NETFX && !NET46
-        /// <summary>
-        ///     We want to prevent callers hijacking the reader thread; this is a bit nasty, but works;
-        ///     see http://stackoverflow.com/a/22588431/23354 for more information; a huge
-        ///     thanks to Eli Arbel for spotting this (even though it is pure evil; it is *my kind of evil*)
-        /// </summary>
-        private static readonly Func<Task, bool> IsSyncSafe;
-
-        static TaskHelpers()
-        {
-            try
-            {
-                var taskType = typeof(Task);
-                var continuationField = taskType.GetField("m_continuationObject", BindingFlags.Instance | BindingFlags.NonPublic);
-                var safeScenario = taskType.GetNestedType("SetOnInvokeMres", BindingFlags.NonPublic);
-                if (continuationField != null && continuationField.FieldType == typeof(object) && safeScenario != null)
-                {
-                    var method = new DynamicMethod("IsSyncSafe", typeof(bool), new[] { typeof(Task) }, typeof(Task), true);
-                    var il = method.GetILGenerator();
-                    //var hasContinuation = il.DefineLabel();
-                    il.Emit(OpCodes.Ldarg_0);
-                    il.Emit(OpCodes.Ldfld, continuationField);
-                    Label nonNull = il.DefineLabel(), goodReturn = il.DefineLabel();
-                    // check if null
-                    il.Emit(OpCodes.Brtrue_S, nonNull);
-                    il.MarkLabel(goodReturn);
-                    il.Emit(OpCodes.Ldc_I4_1);
-                    il.Emit(OpCodes.Ret);
-
-                    // check if is a SetOnInvokeMres - if so, we're OK
-                    il.MarkLabel(nonNull);
-                    il.Emit(OpCodes.Ldarg_0);
-                    il.Emit(OpCodes.Ldfld, continuationField);
-                    il.Emit(OpCodes.Isinst, safeScenario);
-                    il.Emit(OpCodes.Brtrue_S, goodReturn);
-
-                    il.Emit(OpCodes.Ldc_I4_0);
-                    il.Emit(OpCodes.Ret);
-
-                    IsSyncSafe = (Func<Task, bool>)method.CreateDelegate(typeof(Func<Task, bool>));
-
-                    // and test them (check for an exception etc)
-                    var tcs = new TaskCompletionSource<int>();
-                    var expectTrue = IsSyncSafe(tcs.Task);
-                    tcs.Task.ContinueWith(delegate { });
-                    var expectFalse = IsSyncSafe(tcs.Task);
-                    tcs.SetResult(0);
-                    if (!expectTrue || expectFalse)
-                    {
-                        Debug.WriteLine("IsSyncSafe reported incorrectly!");
-                        Trace.WriteLine("IsSyncSafe reported incorrectly!");
-                        // revert to not trusting /them
-                        IsSyncSafe = null;
-                    }
-                }
-            }
-            catch (Exception ex)
-            {
-                Debug.WriteLine(ex.Message);
-                Trace.WriteLine(ex.Message);
-                IsSyncSafe = null;
-            }
-            if (IsSyncSafe == null)
-                IsSyncSafe = t => false; // assume: not
-        }
-#endif
         public static Func<T1, CancellationToken, Task<T2>> FromFunc<T1, T2>(Func<T1, CancellationToken, T2> func)
         {
             return (x, c) =>
@@ -102,7 +27,7 @@
                 return tcs.Task;
             };
         }
-        
+
         public static Func<T1, T2, T3, CancellationToken, Task> FromAction<T1, T2, T3>(Action<T1, T2, T3, CancellationToken> action)
         {
             return (x, y, z, c) =>
@@ -124,7 +49,7 @@
                 return tcs.Task;
             };
         }
-        
+
         public static Func<T1, T2, CancellationToken, Task> FromAction<T1, T2>(Action<T1, T2, CancellationToken> action)
         {
             return (x, y, c) =>
@@ -146,7 +71,7 @@
                 return tcs.Task;
             };
         }
-        
+
         public static Func<T1, CancellationToken, Task> FromAction<T1>(Action<T1, CancellationToken> action)
         {
             return (x, c) =>
@@ -168,28 +93,28 @@
                 return tcs.Task;
             };
         }
-        
+
         public static Task FromCancelled()
         {
             var tcs = new TaskCompletionSource<object>();
             tcs.SetCanceled();
             return tcs.Task;
         }
-        
+
         public static Task<T> FromCancelled<T>()
         {
             var tcs = new TaskCompletionSource<T>();
             tcs.SetCanceled();
             return tcs.Task;
         }
-        
+
         public static Task FromException(Exception exception)
         {
             var tcs = new TaskCompletionSource<object>();
             tcs.SetException(exception);
             return tcs.Task;
         }
-        
+
         public static Task<T> FromException<T>(Exception exception)
         {
             var tcs = new TaskCompletionSource<T>();
@@ -205,74 +130,5 @@
         }
 
         public static Task Completed { get; } = FromResult<object>(null);
-
-        public static TaskCompletionSource<T> CreateTcs<T>()
-        {
-#if NETFX && !NET46
-            return new TaskCompletionSource<T>();
-#else
-            return new TaskCompletionSource<T>(TaskCreationOptions.RunContinuationsAsynchronously);
-#endif
-        }
-
-        public static void TrySetResultAsynchronously<T>(this TaskCompletionSource<T> source, T result)
-        {
-#if NETFX && !NET46
-            if (IsSyncSafe(source.Task))
-#else
-            if ((source.Task.CreationOptions & TaskCreationOptions.RunContinuationsAsynchronously) == TaskCreationOptions.RunContinuationsAsynchronously)
-#endif
-            {
-                source.TrySetResult(result);
-            }
-            else
-            {
-                Task.Run(() => source.TrySetResult(result));
-            }
-        }
-
-        public static void TrySetCanceledAsynchronously<T>(this TaskCompletionSource<T> source)
-        {
-#if NETFX && !NET46
-            if (IsSyncSafe(source.Task))
-#else
-            if ((source.Task.CreationOptions & TaskCreationOptions.RunContinuationsAsynchronously) == TaskCreationOptions.RunContinuationsAsynchronously)
-#endif
-            {
-                source.TrySetCanceled();
-            }
-            else
-            {
-                Task.Run(() => source.TrySetCanceled());
-            }
-        }
-
-        public static void TrySetExceptionAsynchronously<T>(this TaskCompletionSource<T> source, Exception exception)
-        {
-#if NETFX && !NET46
-            if (IsSyncSafe(source.Task))
-#else
-            if ((source.Task.CreationOptions & TaskCreationOptions.RunContinuationsAsynchronously) == TaskCreationOptions.RunContinuationsAsynchronously)
-#endif
-            {
-                source.TrySetException(exception);
-            }
-            else
-            {
-                Task.Run(() => source.TrySetException(exception));
-=======
-        public static Task ExecuteSynchronously(Action action)
-        {
-            try
-            {
-                action();
-                return Task.CompletedTask;
-            }
-            catch (Exception e)
-            {
-                return Task.FromException(e);
->>>>>>> 95919962
-            }
-        }
     }
 }