using System;
using System.Collections.Generic;
using System.Linq;
using System.Threading;
using System.Threading.Tasks;
using EasyNetQ.Events;
using EasyNetQ.Logging;
using EasyNetQ.Topology;
using RabbitMQ.Client;
using RabbitMQ.Client.Events;

namespace EasyNetQ.Consumer
{
    public interface IInternalConsumer : IDisposable
    {
        StartConsumingStatus StartConsuming(
            IQueue queue,
            Func<byte[], MessageProperties, MessageReceivedInfo, CancellationToken, Task> onMessage,
            IConsumerConfiguration configuration
        );

        StartConsumingStatus StartConsuming(
            ICollection<Tuple<IQueue, Func<byte[], MessageProperties, MessageReceivedInfo, CancellationToken, Task>>> queueConsumerPairs,
            IConsumerConfiguration configuration
        );

        event Action<IInternalConsumer> Cancelled;
    }

    public class BasicConsumer : IBasicConsumer, IDisposable
    {
        private readonly Action<BasicConsumer> cancelled;
        private readonly IConsumerDispatcher consumerDispatcher;
        private readonly IEventBus eventBus;
        private readonly IHandlerRunner handlerRunner;
        private readonly ILog logger = LogProvider.For<BasicConsumer>();

        private bool disposed;

        public BasicConsumer(
            Action<BasicConsumer> cancelled,
            IConsumerDispatcher consumerDispatcher,
            IQueue queue,
            IEventBus eventBus,
            IHandlerRunner handlerRunner,
            Func<byte[], MessageProperties, MessageReceivedInfo, CancellationToken, Task> onMessage,
            IModel model
        )
        {
            Preconditions.CheckNotNull(onMessage, "onMessage");

            Queue = queue;
            OnMessage = onMessage;
            this.cancelled = cancelled;
            this.consumerDispatcher = consumerDispatcher;
            this.eventBus = eventBus;
            this.handlerRunner = handlerRunner;
            Model = model;
        }

        public Func<byte[], MessageProperties, MessageReceivedInfo, CancellationToken, Task> OnMessage { get; }
        public IQueue Queue { get; }
        public string ConsumerTag { get; private set; }

        public void HandleBasicConsumeOk(string consumerTag)
        {
            ConsumerTag = consumerTag;
        }

        public void HandleBasicCancelOk(string consumerTag)
        {
            Cancel();
        }

        public void HandleBasicCancel(string consumerTag)
        {
            Cancel();
            logger.InfoFormat(
                "Consumer with consumerTag {consumerTag} has cancelled",
                consumerTag
            );
        }

        public void HandleModelShutdown(object model, ShutdownEventArgs reason)
        {
            logger.InfoFormat(
                "Consumer with consumerTag {consumerTag} on queue {queue} has shutdown with reason {reason}",
                ConsumerTag,
                Queue.Name,
                reason
            );
        }

        public void HandleBasicDeliver(string consumerTag, ulong deliveryTag, bool redelivered, string exchange, string routingKey, IBasicProperties properties, ReadOnlyMemory<byte> body)
        {
            if (logger.IsDebugEnabled())
            {
                logger.DebugFormat("Message delivered to consumer {consumerTag} with deliveryTag {deliveryTag}", consumerTag, deliveryTag);
            }

            if (disposed)
            {
                // this message's consumer has stopped, so just return
                logger.InfoFormat(
                    "Consumer with consumerTag {consumerTag} on queue {queue} has stopped running. Ignoring message",
                    ConsumerTag,
                    Queue.Name
                );

                return;
            }

            var bodyBytes = body.ToArray();
            var messageReceivedInfo = new MessageReceivedInfo(consumerTag, deliveryTag, redelivered, exchange, routingKey, Queue.Name);
            var messageProperties = new MessageProperties(properties);
            var context = new ConsumerExecutionContext(OnMessage, messageReceivedInfo, messageProperties, bodyBytes);

            eventBus.Publish(new DeliveredMessageEvent(messageReceivedInfo, messageProperties, bodyBytes));
            handlerRunner.InvokeUserMessageHandlerAsync(context)
                .ContinueWith(async x =>
                    {
                        var ackStrategy = await x.ConfigureAwait(false);
                        consumerDispatcher.QueueAction(() =>
                        {
                            var ackResult = ackStrategy(Model, deliveryTag);
                            eventBus.Publish(new AckEvent(messageReceivedInfo, messageProperties, bodyBytes, ackResult));
                        });
                    },
                    TaskContinuationOptions.ExecuteSynchronously
                );
        }

        public IModel Model { get; }
        public event EventHandler<ConsumerEventArgs> ConsumerCancelled;

        public void Dispose()
        {
            if (disposed) return;
            disposed = true;

            eventBus.Publish(new ConsumerModelDisposedEvent(ConsumerTag));
        }

        /// <summary>
        /// Cancel means that an external signal has requested that this consumer should
        /// be cancelled. This is _not_ the same as when an internal consumer stops consuming
        /// because it has lost its channel/connection.
        /// </summary>
        private void Cancel()
        {
<<<<<<< HEAD
            // copy to temp variable to be thread safe.
            var localCancelled = cancelled;
            localCancelled?.Invoke(this);

            var consumerCancelled = ConsumerCancelled;
            consumerCancelled?.Invoke(this, new ConsumerEventArgs(new[] { ConsumerTag }));
=======
            cancelled?.Invoke(this);
            ConsumerCancelled?.Invoke(this, new ConsumerEventArgs(new [] {ConsumerTag}));
        }

        public void HandleBasicCancelOk(string consumerTag)
        {
            Cancel();
        }

        public void HandleBasicCancel(string consumerTag)
        {
            Cancel();
            logger.InfoFormat(
                "Consumer with consumerTag {consumerTag} has cancelled",
                consumerTag
            );
        }

        public void HandleModelShutdown(object model, ShutdownEventArgs reason)
        {
            Cancel();
            logger.InfoFormat(
                "Consumer with consumerTag {consumerTag} on queue {queue} has shutdown with reason {reason}",
                ConsumerTag,
                Queue.Name,
                reason
            );
        }

        public IModel Model { get; }
        public event EventHandler<ConsumerEventArgs> ConsumerCancelled;

        private bool disposed;
        public void Dispose()
        {
            if (disposed) return;
            disposed = true;

            eventBus.Publish(new ConsumerModelDisposedEvent(ConsumerTag));
>>>>>>> 0a39601a
        }
    }

    public class InternalConsumer : IInternalConsumer
    {
        private readonly IPersistentConnection connection;
        private readonly IConsumerDispatcher consumerDispatcher;
        private readonly IConventions conventions;
        private readonly IEventBus eventBus;
        private readonly IHandlerRunner handlerRunner;
        private readonly ILog logger = LogProvider.For<InternalConsumer>();
        private ICollection<BasicConsumer> basicConsumers;

        private HashSet<BasicConsumer> cancelledConsumer;

        private bool disposed;

        private object modelLock = new object();

        public InternalConsumer(
            IPersistentConnection connection,
            IHandlerRunner handlerRunner,
            IConsumerDispatcher consumerDispatcher,
            IConventions conventions,
            IEventBus eventBus
        )
        {
            Preconditions.CheckNotNull(connection, "connection");
            Preconditions.CheckNotNull(handlerRunner, "handlerRunner");
            Preconditions.CheckNotNull(consumerDispatcher, "consumerDispatcher");
            Preconditions.CheckNotNull(conventions, "conventions");
            Preconditions.CheckNotNull(eventBus, "eventBus");

            this.connection = connection;
            this.handlerRunner = handlerRunner;
            this.consumerDispatcher = consumerDispatcher;
            this.conventions = conventions;
            this.eventBus = eventBus;
        }

        public IModel Model { get; private set; }

        public event Action<IInternalConsumer> Cancelled;

        public StartConsumingStatus StartConsuming(
            ICollection<Tuple<IQueue, Func<byte[], MessageProperties, MessageReceivedInfo, CancellationToken, Task>>> queueConsumerPairs,
            IConsumerConfiguration configuration
        )
        {
            Preconditions.CheckNotNull(queueConsumerPairs, nameof(queueConsumerPairs));
            Preconditions.CheckNotNull(configuration, nameof(configuration));

            IDictionary<string, object> arguments = new Dictionary<string, object>
            {
                { "x-priority", configuration.Priority }
            };
            try
            {
                InitModel(configuration.PrefetchCount, true);

                basicConsumers = new List<BasicConsumer>();

                foreach (var p in queueConsumerPairs)
                {
                    var queue = p.Item1;
                    var onMessage = p.Item2;
                    var consumerTag = conventions.ConsumerTagConvention();
                    try
                    {
                        var basicConsumer = new BasicConsumer(SingleBasicConsumerCancelled, consumerDispatcher, queue, eventBus, handlerRunner, onMessage, Model);

                        Model.BasicConsume(
                            queue.Name, // queue
                            false, // noAck
                            consumerTag, // consumerTag
                            true,
                            configuration.IsExclusive,
                            arguments, // arguments
                            basicConsumer // consumer
                        );

                        basicConsumers.Add(basicConsumer);

                        logger.InfoFormat(
                            "Declared consumer with consumerTag {consumerTag} on queue={queue} and configuration {configuration}",
                            queue.Name,
                            consumerTag,
                            configuration
                        );
                    }
                    catch (Exception exception)
                    {
                        logger.Error(
                            exception,
                            "Consume with consumerTag {consumerTag} on queue {queue} failed",
                            queue.Name,
                            consumerTag
                        );
                        return StartConsumingStatus.Failed;
                    }
                }

                return StartConsumingStatus.Succeed;
            }
            catch (Exception exception)
            {
                logger.Error(
                    exception,
                    "Consume on queue {queue} failed",
                    string.Join(";", queueConsumerPairs.Select(x => x.Item1.Name))
                );
                return StartConsumingStatus.Failed;
            }
        }

        public StartConsumingStatus StartConsuming(
            IQueue queue,
            Func<byte[], MessageProperties, MessageReceivedInfo, CancellationToken, Task> onMessage,
            IConsumerConfiguration configuration
        )
        {
            Preconditions.CheckNotNull(queue, "queue");
            Preconditions.CheckNotNull(onMessage, "onMessage");
            Preconditions.CheckNotNull(configuration, "configuration");

            var consumerTag = conventions.ConsumerTagConvention();
            IDictionary<string, object> arguments = new Dictionary<string, object>
            {
                { "x-priority", configuration.Priority }
            };
            try
            {
                InitModel(configuration.PrefetchCount, false);

                var basicConsumer = new BasicConsumer(SingleBasicConsumerCancelled, consumerDispatcher, queue, eventBus, handlerRunner, onMessage, Model);

                basicConsumers = new[] { basicConsumer };

                Model.BasicConsume(
                    queue.Name, // queue
                    false, // noAck
                    consumerTag, // consumerTag
                    true,
                    configuration.IsExclusive,
                    arguments, // arguments
                    basicConsumer // consumer
                );

                logger.InfoFormat(
                    "Declared consumer with consumerTag {consumerTag} on queue {queue} and configuration {configuration}",
                    consumerTag,
                    queue.Name,
                    configuration
                );

                return StartConsumingStatus.Succeed;
            }
            catch (Exception exception)
            {
                logger.Error(
                    exception,
                    "Consume with consumerTag {consumerTag} from queue {queue} has failed",
                    consumerTag,
                    queue.Name
                );
                return StartConsumingStatus.Failed;
            }
        }

        public void Dispose()
        {
            if (disposed) return;

            disposed = true;

            var model = Model;
            if (model == null) return;
            // Queued because we may be on the RabbitMQ.Client dispatch thread.
            var disposedEvent = new AutoResetEvent(false);
            consumerDispatcher.QueueAction(() =>
            {
<<<<<<< HEAD
                // Queued because we may be on the RabbitMQ.Client dispatch thread.
                var disposedEvent = new AutoResetEvent(false);
                consumerDispatcher.QueueAction(() =>
=======
                try
>>>>>>> 0a39601a
                {
                    foreach (var c in basicConsumers)
                        c.Dispose();
                    model.Dispose();
<<<<<<< HEAD
                    disposedEvent.Set();
                });
                disposedEvent.WaitOne();
            }
=======
                }
                finally
                {
                    disposedEvent.Set();
                }
            }, surviveDisconnect: true);

            disposedEvent.WaitOne();
>>>>>>> 0a39601a
        }

        private void InitModel(ushort prefetchCount, bool globalQos)
        {
            if (Model == null)
            {
                lock (modelLock)
                {
                    if (Model == null)
                    {
                        Model = connection.CreateModel();
                        Model.BasicQos(0, prefetchCount, globalQos);
                    }
                }
            }
        }

        private void SingleBasicConsumerCancelled(BasicConsumer consumer)
        {
            if (cancelledConsumer == null)
                cancelledConsumer = new HashSet<BasicConsumer>();
            cancelledConsumer.Add(consumer);

            if (cancelledConsumer.Count == basicConsumers.Count)
            {
                cancelledConsumer = null;
                Cancelled?.Invoke(this);
            }
        }
    }
}<|MERGE_RESOLUTION|>--- conflicted
+++ resolved
@@ -1,4 +1,4 @@
-using System;
+﻿using System;
 using System.Collections.Generic;
 using System.Linq;
 using System.Threading;
@@ -67,31 +67,15 @@
             ConsumerTag = consumerTag;
         }
 
-        public void HandleBasicCancelOk(string consumerTag)
-        {
-            Cancel();
-        }
-
-        public void HandleBasicCancel(string consumerTag)
-        {
-            Cancel();
-            logger.InfoFormat(
-                "Consumer with consumerTag {consumerTag} has cancelled",
-                consumerTag
-            );
-        }
-
-        public void HandleModelShutdown(object model, ShutdownEventArgs reason)
-        {
-            logger.InfoFormat(
-                "Consumer with consumerTag {consumerTag} on queue {queue} has shutdown with reason {reason}",
-                ConsumerTag,
-                Queue.Name,
-                reason
-            );
-        }
-
-        public void HandleBasicDeliver(string consumerTag, ulong deliveryTag, bool redelivered, string exchange, string routingKey, IBasicProperties properties, ReadOnlyMemory<byte> body)
+        public void HandleBasicDeliver(
+            string consumerTag,
+            ulong deliveryTag,
+            bool redelivered,
+            string exchange,
+            string routingKey,
+            IBasicProperties properties,
+            ReadOnlyMemory<byte> body
+        )
         {
             if (logger.IsDebugEnabled())
             {
@@ -130,17 +114,6 @@
                 );
         }
 
-        public IModel Model { get; }
-        public event EventHandler<ConsumerEventArgs> ConsumerCancelled;
-
-        public void Dispose()
-        {
-            if (disposed) return;
-            disposed = true;
-
-            eventBus.Publish(new ConsumerModelDisposedEvent(ConsumerTag));
-        }
-
         /// <summary>
         /// Cancel means that an external signal has requested that this consumer should
         /// be cancelled. This is _not_ the same as when an internal consumer stops consuming
@@ -148,14 +121,6 @@
         /// </summary>
         private void Cancel()
         {
-<<<<<<< HEAD
-            // copy to temp variable to be thread safe.
-            var localCancelled = cancelled;
-            localCancelled?.Invoke(this);
-
-            var consumerCancelled = ConsumerCancelled;
-            consumerCancelled?.Invoke(this, new ConsumerEventArgs(new[] { ConsumerTag }));
-=======
             cancelled?.Invoke(this);
             ConsumerCancelled?.Invoke(this, new ConsumerEventArgs(new [] {ConsumerTag}));
         }
@@ -188,14 +153,12 @@
         public IModel Model { get; }
         public event EventHandler<ConsumerEventArgs> ConsumerCancelled;
 
-        private bool disposed;
         public void Dispose()
         {
             if (disposed) return;
             disposed = true;
 
             eventBus.Publish(new ConsumerModelDisposedEvent(ConsumerTag));
->>>>>>> 0a39601a
         }
     }
 
@@ -373,27 +336,16 @@
 
             var model = Model;
             if (model == null) return;
+
             // Queued because we may be on the RabbitMQ.Client dispatch thread.
             var disposedEvent = new AutoResetEvent(false);
             consumerDispatcher.QueueAction(() =>
             {
-<<<<<<< HEAD
-                // Queued because we may be on the RabbitMQ.Client dispatch thread.
-                var disposedEvent = new AutoResetEvent(false);
-                consumerDispatcher.QueueAction(() =>
-=======
                 try
->>>>>>> 0a39601a
                 {
                     foreach (var c in basicConsumers)
                         c.Dispose();
                     model.Dispose();
-<<<<<<< HEAD
-                    disposedEvent.Set();
-                });
-                disposedEvent.WaitOne();
-            }
-=======
                 }
                 finally
                 {
@@ -402,7 +354,6 @@
             }, surviveDisconnect: true);
 
             disposedEvent.WaitOne();
->>>>>>> 0a39601a
         }
 
         private void InitModel(ushort prefetchCount, bool globalQos)
