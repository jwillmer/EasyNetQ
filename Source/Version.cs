﻿using System;
using System.Reflection;

// EasyNetQ follows the Semantic Versioning 2.0.0 (http://semver.org/)
// Given a version number MAJOR.MINOR.PATCH, increment the:
// MAJOR version when you make incompatible API changes,
// MINOR version when you add functionality in a backwards-compatible manner, and
// PATCH version when you make backwards-compatible bug fixes.

[assembly: AssemblyVersion("1.1.2.0")]
[assembly: CLSCompliant(false)]

<<<<<<< HEAD
// 1.1.2.0 Fix a bug where timer would end immediately if timeout=0 (= no timeout)
=======
// 1.1.2.0 Update logging in PersistentConnection.cs so both inner and outer exceptions are logged when connections fail
>>>>>>> 8d064f2e
// 1.1.1.0 Logging fix to correctly reflect the port and vhost that is connected to
// 1.1.0.0 Add useBackgroundThreads as connection string part
// 1.0.4.0 Included queue name in Error message
// 1.0.3.0 Bug Fix, defer execution of serviceCreator parameter in SimpleInjectorAdapter.Register
// 1.0.2.0 Added start consuming events for failure and success
// 1.0.1.0  First stable release
// 0.63.6.0 Added support for multiple exchange (creating an exchange per implemented interface for a concreate type)
// 0.63.5.0 Made some methods protected/virtual in HandlerRunner so we can override the behavior
// 0.63.4.0 EasyNetQ.Scheduler stability fixes
// 0.63.3.0 Allow injection of custom implementation of IPersistentConnection
// 0.63.2.0 Make SimpleInjectorMessageDispatcher public so it can be used with AutoSubscriber
// 0.63.1.0 Set upper bound of supported rabbitmq client version
// 0.63.0.0 Make ConnectIntervalAttempt for PersistentConnection configurable on ConnectionConfiguration
// 0.62.1.0 Bug Fix: QueueDeclare does not allow an empty dead letter exchange thus preventing directly publishing to a queue
// 0.62.0.0 Completed support for topic based routing in future publish
// 0.61.1.0 Added support for configuring RPC exchange (request and response) names via conventions
// 0.61.0.0 Added support for EXTERNAL authentication mechanism
// 0.60.1.0 Added SimpleInjector DI support
// 0.60.0.0 Remove [Serializable] attribute from messages and exceptions
// 0.59.0.0 Support of priority queues to IBus publish methods
// 0.58.0.0 added IErrorMessageSerializer and 2 implementations (UTF8 and Base64) 
// 0.57.2.0 Removed from the hosepipe library the useless dependency on easynetq management client
// 0.57.1.0 Fix hosepipe usage description to describe the option `x`: the get (noack)
// 0.57.0.0 RPC responses go through the dedicated RPC exchange (easy_net_q_rpc by default) instead of the default exchange
// 0.56.0.0 Updated to StructreMap 4, Note: this is only a breaking change for users of 'EasyNetQ.DI.StructureMap'
// 0.55.1.0 Marked Rpc.Respond overload as virtual
// 0.55.0.0 Bug fix, DefaultConsumerErrorStrategy does not decode header values
// 0.54.3.0 Allow usage of background threads  
// 0.54.2.0 Fix bug with infinite dispose  
// 0.54.1.0 Added LightInject DI support
// 0.54.0.0 Updated RabbitMQ client to 3.6.0 
// 0.53.6.0 set CLSCompliant to false
// 0.53.5.0 Added custom queue-name support to 'err' and 'retry' commands
// 0.53.4.0 Update RabbitMQ.Client to 3.5.7
// 0.53.3.0 Bug fix, process did not always exit if persistentconnection reconnected after disposal
// 0.53.2.0 Bug fix, process did not always exit if bus disposal caused message handlers to error
// 0.53.1.0 Removed separate test applications in favor of a single task runner
// 0.53.0.0 fix expires default behavior of subscription configuration attribute
// 0.52.0.0 Added synchronous callback on Consume(byte[]) methods of the advaced api
// 0.51.0.0 Brand new sync/async implementation, a lot of changes in publish mechanisms. Should be used with care  
// 0.50.12.0 Added Serilog nuget package 
// 0.50.11.0 Updated Scheduler for MSSQL to support all properties of the ScheduleMe message 
// 0.50.10.0 Updated RabbitMQ client to 3.5.6 
// 0.50.9.0 Updated RabbitMQ client to 3.5.5 
// 0.50.8.0 Allow SubscriptionConfigurationAttribute on class
// 0.50.7.0 Fix typo in Extensions
// 0.50.6.0 Allow specifying the maximum size of the message queue when it is being declared
// 0.50.5.0 Fix assigning of AMQP connection in to ConnectionConfiguration to be idempotent.
// 0.50.4.0 Queue max priority now uses int instead of byte.
// 0.50.3.0 Bug fix, Polymorphic request-response did not work with polymorphic response types
// 0.50.2.0 Updated RabbitMQ client to 3.5.4 and Json.NET to 7.0.1
// 0.50.1.0 Fix typo in Extensions
// 0.50.0.0 Updated to RabbitMQ.Client 3.5.3
// 0.49.3.0 Polymorphic publish now works with Scheduler.Mongo
// 0.49.2.0 Fix subscription for events if queues were created in previous versions
// 0.49.1.0 Priority queue support
// 0.49.0.0 Updated to RabbitMQ.Client 3.5.1
// 0.48.1.0 Fix unhandled exception
// 0.48.0.0 Refactor IScheduler and its implementations
// 0.47.10.0 RabbitHutch.CreateBus overloads
// 0.47.9.0 TypeNameSerializer now uses a ConcurrentDictionary to store se/deserialization results.
// 0.47.8.0 Rpc.Respond will validate serialized length of TResponse upon method call to prevent silent exception when executing responder.
// 0.47.7.0 Validating ConnectionConfiguration in lowest level method of RabbitHutch.
// 0.47.6.0 AtLeastOneWithDefault -> DefaultIfEmpty
// 0.47.5.0 PersistentChannel update preventing race condition following PersistentConnection quick connection/disconnection.
// 0.47.4.0 Refactor MessageDeliveryModeStrategy
// 0.47.3.0 Using MessageDeliveryMode instead of hardcoded 1/2 and Exchange/ExchangeType update.
// 0.47.2.0 Logging is disabled by default.
// 0.47.1.0 Bug fix, when the message broker connection is lost is not possible any more publish a message on queue EasyNetQ_Default_Error_Queue.
// 0.47.0.0 It's now required to call PersistentConnection.Initialize() to bootstrap a PersistentConnection and make it start attempting to connect.
// 0.46.1.0 Fix NullReferenceException on Serialize
// 0.46.0.0 Implementation of AdvancedBusEventHandlers and events are gone from IBus.
// 0.45.0.0 IBus Subscription methods now return an ISubscriptionResult and IAdvancedBus exposes IConventions.
// 0.44.3.0 RabbitHutch.CreateBus overload
// 0.44.2.0 Bug fix, when a subscriptionId is null the queue name end with '_'
// 0.44.1.0 SSL enabled cluster support - Added SSL options per host configuration
// 0.44.0.0 Added Action<IConsumerConfiguration> overloads to Receive() on IBus, ISendReceive, and their implementations
// 0.43.1.0 Management Client fix for URI slash escaping in .NET 4.0 with https connection.
// 0.43.0.0 Use ILRepack to internally merge Newtonsoft.Json in ManagementClient, default WebRequest.KeepAlive to false to resolve spurious 'the request was aborted: the request was canceled' exceptions
// 0.42.0.0 Switched from local to UTC datetimes.
// 0.41.0.0 Dynamic removal
// 0.40.6.0 Added parameter to set the 'x-dead-letter-routing-key' argument when declaring a queue.
// 0.40.5.0 Preconditions will check for blank argument name / exception message only when needed
// 0.40.4.0 Bug fix of Rpc
// 0.40.3.0 Upgrade to RabbitMQ.Client 3.4.3
// 0.40.2.0 ReflectionHelpers improvement
// 0.40.1.0 Fix concurrent bugs in DefaultServiceProvider
// 0.40.0.0 Exclusive Consumer
// 0.39.6.0 Fix enable recreating of exchangeTask if it is faulted
// 0.39.5.0 Fix concurrent bugs in EventBus
// 0.39.4.0 ConsumerDispatcher's dispatching thread shall not die due to single action failure.
// 0.39.3.0 SendAsync should return Task
// 0.39.2.0 Removed Immutable Packages and replaced IEventBus.cs with previous version to prevent cs1685 compiler warnings
// 0.39.1.0 Fix multiple queue's creation. Bug fix
// 0.39.0.0 Added SendAsync
// 0.38.2.0 RandomHostSelectionStrategy is default hosts selection strategy
// 0.38.1.0 Configuration of rpc timeout
// 0.38.0.0 ILMerging to remove the potentially conflicting dependency on System.Collections.Immutable.Net40 from the NuGet
// 0.37.3.0 Remove POCO interfaces IConnectionConfiguration and IHostConfiguration
// 0.37.2.0 Upgrade to RabbitMQ.Client 3.4.0
// 0.37.1.0 AutoSubscriber Subscribe and SubscribeAsync support loading consumers from an array of types
// 0.37.0.0 Added MessageCount method to AdvancedBus
// 0.36.5.0 Make DefaultConsumerErrorStrategy thread-safe
// 0.36.4.0 Fixed EasyNetQ.nuspec by adding the dependency on System.Collections.Immutable.Net40
// 0.36.3.0 PublishedMessageEvent, DeliveredMessageEvent
// 0.36.2.0 Fixed threading issue in EventBus
// 0.36.1.0 Updated Json.Net to the latest version
// 0.36.0.0 Support for blocked connection notifications
// 0.35.5.0 Basic implementation of produce-consumer interception
// 0.35.4.0 Future publish refactor: introduced IScheduler interface.
// 0.35.3.0 Infinite timeout. (set timeout to 0)
// 0.35.2.0 Attributes caching + Exception handling around responder function, to avoid timeout on the client when the exception is thrown before the task is returned.
// 0.35.1.0 Configure request for ManagementClient
// 0.35.0.0 Use ILRepack to internally merge Newtonsoft.Json
// 0.34.0.0 basic.get added to advanced bus: IAdvancedBus.Get<T>(IQueue queue)
// 0.33.2.0 x-expires now can be configured while subscribe, using the fluent interface method x => x.WithExpires(int)
// 0.33.1.0 NinjectAdapter cannot handle first-to-register behavior, Ninject cannot handle registration of Func<>. Added ICorrelationIdGenerationStrategy, and DefaultCorrelationIdGenerationStrategy.
// 0.33.0.0 x-cancel-on-ha-failover is now false by default and can be configured with the cancelOnHaFailover connection string value and with the fluent interface method WithCancelOnHaFailover. If you set on connection string, it can't be overridden by the fluent method, instead if you leave it disabled from connection string, you can manage the behavior per consumer with the fluent interface. Possible breaking change for whom they was expecting a consumer shutdown after a cluster HA fail-over, now the consumer will be redeclared and continue to consume.
// 0.32.3.0 RabbitMQ.Client version 3.3.2
// 0.32.2.0 Updated JSON.Net to the latest version
// 0.32.1.0 Add support for message versioning
// 0.32.0.0 Handle Consumer Task Cancellation
// 0.31.1.0 Added QueueAttribute for controling queue / exchange names.
// 0.31.0.0 Added FuturePublish based on deadlettering.
// 0.30.2.0 Upgrade to RabbitMQ.Client 3.3.0
// 0.30.1.0 Added FuturePublishAsync
// 0.30.0.0 Added CancelFuturePublish functionality
// 0.29.0.0 Support returned immediate/mandatory messages
// 0.28.5.0 Added ChangeUserPassword method to the Management Client. Added the 'policymaker' to the allowed user tags.
// 0.28.4.0 Support for queue name that contains plus char (+) when using Management Client.
// 0.28.3.0 RabbitMQ.Client version 3.2.4
// 0.28.1.0 Made Send method respect the PersistentMessages configuration option
// 0.28.0.0 Consumer priority
// 0.27.5.0 Fixed PersistentChannel issue where model invalid after exception thrown. Bug fix.
// 0.27.4.0 Fixed broken non-connection string RabbitHutch.Create method
// 0.27.3.0 Can set product/platfrom info (that displays in Management UI) in connection string
// 0.27.2.0 Client information now displayed in Management UI Connections list
// 0.27.1.0 CLS-Compliant
// 0.27.0.0 RabbitMQ.Client version 3.2.1
// 0.26.7.0 Type name size checking (pending a better strategy for creating AMQP object names)
// 0.26.6.0 Better bounds checking on basic properties
// 0.26.5.0 Added non-generic publish methods
// 0.26.4.0 IConsumerErrorStrategy interface change.
// 0.26.3.0 Added persistentMessages configuration option.
// 0.26.2.0 Fixed failed reconection issue. Bug fix.
// 0.26.1.0 New policy definitions: alternate-exchange, dead-letter-exchange, dead-letter-routing-key, message-ttl, expires, max-length. Add nullability on HaMode and HaSyncMode, to let add a policy without them.
// 0.26.0.0 Request now throws exception if the responder throws on server. Requests will not timeout anymore on responder exception.
// 0.25.4.0 Exchange declare accepts alternate-exchange parameter
// 0.25.3.0 StructureMap and Windsor Container implementations
// 0.25.2.0 Can cancel Respond.
// 0.25.1.0 Autosubscriber explict interface implementation bug fix.
// 0.25.0.0 SetContainerFactory on RabbitHutch, allows replacement of EasyNetQ's internal IoC container
// 0.24.0.0 Non-Generic extension methods. Includes change to ISubscriptionConfiguration (removing generic type argument)
// 0.23.0.0 ErrorExchangeNameConvention now takes a MessageReceivedInfo argument
// 0.22.1.0 Fixed problem when executing channel actions on a non-open connection
// 0.22.0.0 Send-Receive pattern fixed.
// 0.21.0.0 Send-Receive pattern DO NOT USE THIS VERSION
// 0.20.0.0 Mutiple handlers per consumer
// 0.19.0.0 Consumer cancellation
// 0.18.1.0 JsonSerializerSettings not passed when using TypeNameSerializer
// 0.18.0.0 Publish/Subscribe polymorphism. Exchange/Queue naming conventions changed.
// 0.17.0.0 Request synchronous. Removed callback API.
// 0.16.0.0 Added DispatchAsync method to IAutoSubscriberMessageDispatcher
// 0.15.3.0 Handle multiple=true on publisher confirm ack.
// 0.15.2.0 Internal event bus
// 0.15.1.0 PublishExchangeDeclareStrategy. Only one declare now rather than once per publish.
// 0.15.0.0 Removed IPublishChannel and IAdvancedPublishChannel API. Publish now back on IBus.
// 0.14.5.0 Upgrade to RabbitMQ.Client 3.1.5
// 0.14.4.0 Consumer dispatcher queue cleared after connection lost.
// 0.14.3.0 IConsumerErrorStrategy not being disposed fix
// 0.14.2.0 MessageProperties serialization fix
// 0.14.1.0 Fixed missing properties in error message
// 0.14.0.0 Big internal consumer rewrite
// 0.13.0.0 AutoSubscriber moved to EasyNetQ.AutoSubscribe namespace.
// 0.12.4.0 Factored ConsumerDispatcher out of QueueingConsumerFactory.
// 0.12.3.0 Upgrade to RabbitMQ.Client 3.1.1
// 0.12.2.0 Requested Heartbeat on by default
// 0.12.1.0 Factored declares out of AdvancedBus publish and consume.
// 0.11.1.0 New plugable validation strategy (IMessageValidationStrategy)
// 0.11.0.0 Exchange durability can be configured
// 0.10.1.0 EasyNetQ.Trace
// 0.10.0.0 John-Mark Newton's RequestAsync API change
// 0.9.2.0  C# style property names on Management.Client
// 0.9.1.0  Upgrade to RabbitMQ.Client 3.0.0.0
// 0.9.0.0  Management
// 0.8.4.0  Better client information sent to RabbitMQ
// 0.8.3.0  ConsumerErrorStrategy ack strategy
// 0.8.2.0  Publisher confirms
// 0.8.1.0  Prefetch count can be configured with the prefetchcount connection string value.
// 0.8.0.0  Fluent publisher & subscriber configuration. Breaking change to IBus and IPublishChannel.
// 0.7.2.0  Cluster support
// 0.7.1.0  Daniel Wertheim's AutoSubscriber
// 0.7.0.0  Added IServiceProvider to make it easy to plug in your own dependencies. Some breaking changes to RabbitHutch
// 0.6.3.0  Consumer Queue now uses BCL BlockingCollection.
// 0.6.2.0  New model cleanup strategy based on consumer tracking
// 0.6.1.0  Removed InMemoryBus, Removed concrete class dependencies from FuturePublish.
// 0.6      Introduced IAdvancedBus, refactored IBus
// 0.5      Added IPublishChannel and moved Publish and Request to it from IBus
// 0.4      Topic based routing
// 0.3      Upgrade to RabbitMQ.Client 2.8.1.0
// 0.2      Upgrade to RabbitMQ.Client 2.7.0.0
// 0.1      Initial<|MERGE_RESOLUTION|>--- conflicted
+++ resolved
@@ -7,14 +7,11 @@
 // MINOR version when you add functionality in a backwards-compatible manner, and
 // PATCH version when you make backwards-compatible bug fixes.
 
-[assembly: AssemblyVersion("1.1.2.0")]
+[assembly: AssemblyVersion("1.1.3.0")]
 [assembly: CLSCompliant(false)]
 
-<<<<<<< HEAD
-// 1.1.2.0 Fix a bug where timer would end immediately if timeout=0 (= no timeout)
-=======
+// 1.1.3.0 Fix a bug where timer would end immediately if timeout=0 (= no timeout)
 // 1.1.2.0 Update logging in PersistentConnection.cs so both inner and outer exceptions are logged when connections fail
->>>>>>> 8d064f2e
 // 1.1.1.0 Logging fix to correctly reflect the port and vhost that is connected to
 // 1.1.0.0 Add useBackgroundThreads as connection string part
 // 1.0.4.0 Included queue name in Error message
