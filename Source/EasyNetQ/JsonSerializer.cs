--- conflicted
+++ resolved
@@ -21,11 +21,7 @@
             this.serializerSettings = serializerSettings;
         }
 
-<<<<<<< HEAD
-        public byte[] MessageToBytes<T>(T message)
-=======
         public byte[] MessageToBytes(Type messageType, object message) 
->>>>>>> 7e59c23c
         {
             Preconditions.CheckNotNull(messageType, "messageType");
             return Encoding.UTF8.GetBytes(JsonConvert.SerializeObject(message, messageType, serializerSettings));
